--- conflicted
+++ resolved
@@ -17,18 +17,14 @@
 
 [project]
 name = "cattrs"
-<<<<<<< HEAD
 version = "23.2.0.dev0"
-=======
-version = "23.1.2"
->>>>>>> 3cee857b
 description = "Composable complex class support for attrs and dataclasses."
 authors = [
     {name = "Tin Tvrtkovic", email = "tinchester@gmail.com"},
 ]
 dependencies = [
     "attrs>=23.1.0",
-    "typing-extensions>=4.6.2; python_version < '3.11'",
+    "typing-extensions>=4.1.0; python_version < '3.11'",
     "exceptiongroup>=1.1.1; python_version < '3.11'",
 ]
 requires-python = ">=3.7"
@@ -36,27 +32,12 @@
 license = {text = "MIT"}
 keywords = ["attrs", "serialization", "dataclasses"]
 
-<<<<<<< HEAD
 [project.urls]
 Homepage = "https://catt.rs"
 Changelog = "https://catt.rs/en/latest/history.html"
 "Bug Tracker" = "https://github.com/python-attrs/cattrs/issues"
 Repository = "https://github.com/python-attrs/cattrs"
 Documentation = "https://catt.rs/en/stable/"
-=======
-[tool.poetry.dependencies]
-python = ">= 3.7"
-attrs = ">= 20"
-typing_extensions = { version = ">=4.1.0", python = "< 3.11" }
-exceptiongroup = { version = "*", python = "< 3.11" }
-ujson = { version = "^5.4.0", optional = true }
-orjson = { version = "^3.5.2", markers = "implementation_name == 'cpython'", optional = true }
-msgpack = { version = "^1.0.2", optional = true }
-PyYAML = { version = "^6.0", optional = true }
-tomlkit = { version = "^0.11.4", python = "<4", optional = true }
-cbor2 = { version = "^5.4.6", optional = true }
-pymongo = { version = "^4.2.0", optional = true }
->>>>>>> 3cee857b
 
 [project.optional-dependencies]
 ujson = [
