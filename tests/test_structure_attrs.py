"""Loading of attrs classes."""
from ipaddress import IPv4Address, IPv6Address, ip_address
from typing import Union
from unittest.mock import Mock

import pytest
<<<<<<< HEAD
from attr import NOTHING, Factory, asdict, astuple, attrib, fields, make_class
from hypothesis import assume, given
from hypothesis.strategies import data, lists, sampled_from

=======
from attr import NOTHING, Factory, asdict, astuple, define, fields
from hypothesis import assume, given
from hypothesis.strategies import data, lists, sampled_from

from cattr._compat import is_py37
>>>>>>> e7727254
from cattr.converters import Converter, GenConverter

from . import simple_classes


@given(simple_classes())
def test_structure_simple_from_dict(cl_and_vals):
    """Test structuring non-nested attrs classes dumped with asdict."""
    converter = Converter()
    cl, vals = cl_and_vals
    obj = cl(*vals)

    dumped = asdict(obj)
    loaded = converter.structure(dumped, cl)

    assert obj == loaded


@given(simple_classes(defaults=True, min_attrs=1, frozen=False), data())
def test_structure_simple_from_dict_default(cl_and_vals, data):
    """Test structuring non-nested attrs classes with default value."""
    converter = Converter()
    cl, vals = cl_and_vals
    obj = cl(*vals)
    attrs_with_defaults = [a for a in fields(cl) if a.default is not NOTHING]
    to_remove = data.draw(
        lists(elements=sampled_from(attrs_with_defaults), unique=True)
    )

    for a in to_remove:
        if isinstance(a.default, Factory):
            setattr(obj, a.name, a.default.factory())
        else:
            setattr(obj, a.name, a.default)

    dumped = asdict(obj)

    for a in to_remove:
        del dumped[a.name]

    assert obj == converter.structure(dumped, cl)


@given(simple_classes())
def test_roundtrip(cl_and_vals):
    """We dump the class, then we load it."""
    converter = Converter()
    cl, vals = cl_and_vals
    obj = cl(*vals)

    dumped = converter.unstructure(obj)
    loaded = converter.structure(dumped, cl)

    assert obj == loaded


@given(simple_classes())
def test_structure_tuple(cl_and_vals):
    """Test loading from a tuple, by registering the loader."""
    converter = Converter()
    cl, vals = cl_and_vals
    converter.register_structure_hook(cl, converter.structure_attrs_fromtuple)
    obj = cl(*vals)

    dumped = astuple(obj)
    loaded = converter.structure(dumped, cl)

    assert obj == loaded


@given(simple_classes(defaults=False), simple_classes(defaults=False))
def test_structure_union(cl_and_vals_a, cl_and_vals_b):
    """Structuring of automatically-disambiguable unions works."""
    converter = Converter()
    cl_a, vals_a = cl_and_vals_a
    cl_b, vals_b = cl_and_vals_b
    a_field_names = {a.name for a in fields(cl_a)}
    b_field_names = {a.name for a in fields(cl_b)}
    assume(a_field_names)
    assume(b_field_names)

    common_names = a_field_names & b_field_names
    if len(a_field_names) > len(common_names):
        obj = cl_a(*vals_a)
        dumped = asdict(obj)
        res = converter.structure(dumped, Union[cl_a, cl_b])
        assert isinstance(res, cl_a)
        assert obj == res


@given(simple_classes(defaults=False), simple_classes(defaults=False))
def test_structure_union_none(cl_and_vals_a, cl_and_vals_b):
    """Structuring of automatically-disambiguable unions works."""
    converter = Converter()
    cl_a, vals_a = cl_and_vals_a
    cl_b, vals_b = cl_and_vals_b
    a_field_names = {a.name for a in fields(cl_a)}
    b_field_names = {a.name for a in fields(cl_b)}
    assume(a_field_names)
    assume(b_field_names)

    common_names = a_field_names & b_field_names
    if len(a_field_names) > len(common_names):
        obj = cl_a(*vals_a)
        dumped = asdict(obj)
        res = converter.structure(dumped, Union[cl_a, cl_b, None])
        assert isinstance(res, cl_a)
        assert obj == res

    assert converter.structure(None, Union[cl_a, cl_b, None]) is None


@given(simple_classes(), simple_classes())
def test_structure_union_explicit(cl_and_vals_a, cl_and_vals_b):
    """Structuring of manually-disambiguable unions works."""
    converter = Converter()
    cl_a, vals_a = cl_and_vals_a
    cl_b, vals_b = cl_and_vals_b

    def dis(obj, _):
        return converter.structure(obj, cl_a)

    converter.register_structure_hook(Union[cl_a, cl_b], dis)

    inst = cl_a(*vals_a)

    assert inst == converter.structure(
        converter.unstructure(inst), Union[cl_a, cl_b]
    )


<<<<<<< HEAD
@pytest.mark.parametrize("converter_type", [Converter, GenConverter])
def test_structure_fallback_to_attrib_converters(converter_type):
    attrib_converter = Mock()
    attrib_converter.side_effect = lambda val: str(val)

    def called_after_default_converter(val):
        if not isinstance(val, int):
            raise ValueError(
                "The 'int' conversion should have happened first by the built-in hooks"
            )
        return 42

    converter = converter_type()
    cl = make_class(
        "HasConverter",
        {
            # non-built-in type with custom converter
            "ip": attrib(
                type=Union[IPv4Address, IPv6Address], converter=ip_address
            ),
            # attribute without type
            "x": attrib(converter=attrib_converter),
            # built-in types converters
            "z": attrib(type=int, converter=called_after_default_converter),
        },
    )

    inst = converter.structure(dict(ip="10.0.0.0", x=1, z="3"), cl)

    assert inst.ip == IPv4Address("10.0.0.0")
    assert inst.x == "1"
    attrib_converter.assert_any_call(1)
    assert inst.z == 42


@pytest.mark.parametrize("converter_type", [Converter, GenConverter])
def test_structure_prefers_attrib_converters(converter_type):
    attrib_converter = Mock()
    attrib_converter.side_effect = lambda val: str(val)

    converter = converter_type(prefer_attrib_converters=True)
    cl = make_class(
        "HasConverter",
        {
            # non-built-in type with custom converter
            "ip": attrib(
                type=Union[IPv4Address, IPv6Address], converter=ip_address
            ),
            # attribute without type
            "x": attrib(converter=attrib_converter),
            # built-in types converters
            "z": attrib(type=int, converter=attrib_converter),
        },
    )

    inst = converter.structure(dict(ip="10.0.0.0", x=1, z=3), cl)

    assert inst.ip == IPv4Address("10.0.0.0")

    attrib_converter.assert_any_call(1)
    assert inst.x == "1"

    attrib_converter.assert_any_call(3)
    assert inst.z == "3"
=======
@pytest.mark.skipif(is_py37, reason="Not supported on 3.7")
@pytest.mark.parametrize("converter_cls", [Converter, GenConverter])
def test_structure_literal(converter_cls):
    """Structuring a class with a literal field works."""
    from typing import Literal

    converter = converter_cls()

    @define
    class ClassWithLiteral:
        literal_field: Literal[4] = 4

    assert converter.structure(
        {"literal_field": 4}, ClassWithLiteral
    ) == ClassWithLiteral(4)
>>>>>>> e7727254
<|MERGE_RESOLUTION|>--- conflicted
+++ resolved
@@ -4,18 +4,20 @@
 from unittest.mock import Mock
 
 import pytest
-<<<<<<< HEAD
-from attr import NOTHING, Factory, asdict, astuple, attrib, fields, make_class
+from attr import (
+    NOTHING,
+    Factory,
+    asdict,
+    astuple,
+    attrib,
+    define,
+    fields,
+    make_class,
+)
 from hypothesis import assume, given
 from hypothesis.strategies import data, lists, sampled_from
 
-=======
-from attr import NOTHING, Factory, asdict, astuple, define, fields
-from hypothesis import assume, given
-from hypothesis.strategies import data, lists, sampled_from
-
 from cattr._compat import is_py37
->>>>>>> e7727254
 from cattr.converters import Converter, GenConverter
 
 from . import simple_classes
@@ -147,7 +149,24 @@
     )
 
 
-<<<<<<< HEAD
+@pytest.mark.skipif(is_py37, reason="Not supported on 3.7")
+@pytest.mark.parametrize("converter_cls", [Converter, GenConverter])
+def test_structure_literal(converter_cls):
+    """Structuring a class with a literal field works."""
+    from typing import Literal
+
+    converter = converter_cls()
+
+    @define
+    class ClassWithLiteral:
+        literal_field: Literal[4] = 4
+
+    assert converter.structure(
+        {"literal_field": 4}, ClassWithLiteral
+    ) == ClassWithLiteral(4)
+
+
+
 @pytest.mark.parametrize("converter_type", [Converter, GenConverter])
 def test_structure_fallback_to_attrib_converters(converter_type):
     attrib_converter = Mock()
@@ -211,21 +230,4 @@
     assert inst.x == "1"
 
     attrib_converter.assert_any_call(3)
-    assert inst.z == "3"
-=======
-@pytest.mark.skipif(is_py37, reason="Not supported on 3.7")
-@pytest.mark.parametrize("converter_cls", [Converter, GenConverter])
-def test_structure_literal(converter_cls):
-    """Structuring a class with a literal field works."""
-    from typing import Literal
-
-    converter = converter_cls()
-
-    @define
-    class ClassWithLiteral:
-        literal_field: Literal[4] = 4
-
-    assert converter.structure(
-        {"literal_field": 4}, ClassWithLiteral
-    ) == ClassWithLiteral(4)
->>>>>>> e7727254
+    assert inst.z == "3"