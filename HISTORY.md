--- conflicted
+++ resolved
@@ -1,6 +1,5 @@
 # History
 
-<<<<<<< HEAD
 ## 24.1.0 (UNRELEASED)
 
 - Add support for [PEP 695](https://peps.python.org/pep-0695/) type aliases.
@@ -14,7 +13,7 @@
 - Imports are now sorted using Ruff.
 - Tests are run with the pytest-xdist plugin by default.
 - The docs now use the Inter font.
-=======
+
 ## 23.2.3 (2023-11-30)
 
 - Fix a regression when unstructuring dictionary values typed as `Any`.
@@ -25,7 +24,6 @@
   ([#445](https://github.com/python-attrs/cattrs/issues/445) [#464](https://github.com/python-attrs/cattrs/pull/464))
 - Generate unique files only in case of linecache enabled.
   ([#445](https://github.com/python-attrs/cattrs/issues/445) [#441](https://github.com/python-attrs/cattrs/pull/461))
->>>>>>> 5dc43b3f
 
 ## 23.2.2 (2023-11-21)
 
