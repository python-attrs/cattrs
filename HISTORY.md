--- conflicted
+++ resolved
@@ -45,13 +45,10 @@
   ([#420](https://github.com/python-attrs/cattrs/pull/420))
 - Add support for `datetime.date`s to the PyYAML preconfigured converter.
   ([#393](https://github.com/python-attrs/cattrs/issues/393))
-<<<<<<< HEAD
+- Remove some unused lines in the unstructuring code.
+  ([#416](https://github.com/python-attrs/cattrs/pull/416))
 - Disambiguate a union of attrs classes where there's a `typing.Literal` tag of some sort.
   ([#391](https://github.com/python-attrs/cattrs/pull/391))
-=======
-- Remove some unused lines in the unstructuring code.
-  ([#416](https://github.com/python-attrs/cattrs/pull/416))
->>>>>>> c1e93e90
 
 ## 23.1.2 (2023-06-02)
 
