--- conflicted
+++ resolved
@@ -10,8 +10,6 @@
 The third number is for emergencies when we need to start branches for older releases.
 
 Our backwards-compatibility policy can be found [here](https://github.com/python-attrs/cattrs/blob/main/.github/SECURITY.md).
-
-<<<<<<< HEAD
 
 ## 25.1.0 (UNRELEASED)
 
@@ -49,12 +47,11 @@
 - Change type of `Converter.__init__.unstruct_collection_overrides` from `Callable` to `Mapping[type, UnstructureHook]`
   ([#594](https://github.com/python-attrs/cattrs/pull/594)).
 - Adopt the Contributor Covenant Code of Conduct (just like _attrs_).
-=======
+
 ## 24.1.3 (2025-03-25)
 
 - Fix structuring of keyword-only dataclass fields when not using detailed validation.
   ([#637](https://github.com/python-attrs/cattrs/issues/637) [#638](https://github.com/python-attrs/cattrs/pull/638))
->>>>>>> ec538337
 
 ## 24.1.2 (2024-09-22)
 
