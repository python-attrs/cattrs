# History

## 23.2.0 (UNRELEASED)

- **Potentially breaking**: skip _attrs_ fields marked as `init=False` by default. This change is potentially breaking for unstructuring.
  See [here](https://catt.rs/en/latest/customizing.html#include_init_false) for instructions on how to restore the old behavior.
  ([#40](https://github.com/python-attrs/cattrs/issues/40) [#395](https://github.com/python-attrs/cattrs/pull/395))
- The `omit` parameter of `cattrs.override()` is now of type `bool | None` (from `bool`). `None` is the new default and means to apply default `cattrs` handling to the attribute.
- Fix `format_exception` parameter working for recursive calls to `transform_error`
  ([#389](https://github.com/python-attrs/cattrs/issues/389)
- [_attrs_ aliases](https://www.attrs.org/en/stable/init.html#private-attributes-and-aliases) are now supported, although aliased fields still map to their attribute name instead of their alias by default when un/structuring.
  ([#322](https://github.com/python-attrs/cattrs/issues/322) [#391](https://github.com/python-attrs/cattrs/pull/391))
- Use [PDM](https://pdm.fming.dev/latest/) instead of Poetry.
- _cattrs_ is now linted with [Ruff](https://beta.ruff.rs/docs/).
- Fix TypedDicts with periods in their field names.
  ([#376](https://github.com/python-attrs/cattrs/issues/376) [#377](https://github.com/python-attrs/cattrs/pull/377))
- Optimize and improve unstructuring of `Optional` (unions of one type and `None`).
  ([#380](https://github.com/python-attrs/cattrs/issues/380) [#381](https://github.com/python-attrs/cattrs/pull/381))
- Fix `format_exception` and `transform_error` type annotations.
- Improve the implementation of `cattrs._compat.is_typeddict`. The implementation is now simpler, and relies on fewer private implementation details from `typing` and typing_extensions.
  ([#384](https://github.com/python-attrs/cattrs/pull/384))
- Improve handling of TypedDicts with forward references.
- Speed up generated _attrs_ and TypedDict structuring functions by changing their signature slightly.
  ([#388](https://github.com/python-attrs/cattrs/pull/388))
<<<<<<< HEAD
- Disambiguate a union of attrs classes where there's a `typing.Literal` tag of some sort.
  ([#391](https://github.com/python-attrs/cattrs/pull/391))
=======
- Fix copying of converters using function hooks.
  ([#398](https://github.com/python-attrs/cattrs/issues/398) [#399](https://github.com/python-attrs/cattrs/pull/399))
- Broaden loads' type definition for the preconf orjson converter.
  ([#400](https://github.com/python-attrs/cattrs/pull/400))
>>>>>>> 3446b50e

## 23.1.2 (2023-06-02)

- Improve `typing_extensions` version bound. ([#372](https://github.com/python-attrs/cattrs/issues/372))

## 23.1.1 (2023-05-30)

- Add `typing_extensions` as a direct dependency on 3.10.
  ([#369](https://github.com/python-attrs/cattrs/issues/369) [#370](https://github.com/python-attrs/cattrs/pull/370))

## 23.1.0 (2023-05-30)

- Introduce the `tagged_union` strategy. ([#318](https://github.com/python-attrs/cattrs/pull/318) [#317](https://github.com/python-attrs/cattrs/issues/317))
- Introduce the `cattrs.transform_error` helper function for formatting validation exceptions. ([258](https://github.com/python-attrs/cattrs/issues/258) [342](https://github.com/python-attrs/cattrs/pull/342))
- Add support for [`typing.TypedDict` and `typing_extensions.TypedDict`](https://peps.python.org/pep-0589/).
  ([#296](https://github.com/python-attrs/cattrs/issues/296) [#364](https://github.com/python-attrs/cattrs/pull/364))
- Add support for `typing.Final`.
  ([#340](https://github.com/python-attrs/cattrs/issues/340) [#349](https://github.com/python-attrs/cattrs/pull/349))
- Introduce `override.struct_hook` and `override.unstruct_hook`. Learn more [here](https://catt.rs/en/latest/customizing.html#struct-hook-and-unstruct-hook).
  ([#326](https://github.com/python-attrs/cattrs/pull/326))
- Fix generating structuring functions for types with angle brackets (`<>`) and pipe symbols (`|`) in the name.
  ([#319](https://github.com/python-attrs/cattrs/issues/319) [#327](https://github.com/python-attrs/cattrs/pull/327>))
- `pathlib.Path` is now supported by default.
  ([#81](https://github.com/python-attrs/cattrs/issues/81))
- Add `cbor2` serialization library to the `cattrs.preconf` package.
- Add optional dependencies for `cattrs.preconf` third-party libraries. ([#337](https://github.com/python-attrs/cattrs/pull/337))
- All preconf converters now allow overriding the default `unstruct_collection_overrides` in `make_converter`.
  ([#350](https://github.com/python-attrs/cattrs/issues/350) [#353](https://github.com/python-attrs/cattrs/pull/353))
- Subclasses structuring and unstructuring is now supported via a custom `include_subclasses` strategy.
  ([#312](https://github.com/python-attrs/cattrs/pull/312))
- Add support for `typing_extensions.Annotated` when the python version is less than `3.9`. ([#366](https://github.com/python-attrs/cattrs/pull/366))
- Add unstructuring and structuring support for the standard library `deque`.
  ([#355](https://github.com/python-attrs/cattrs/pull/355))

## 22.2.0 (2022-10-03)

- _Potentially breaking_: `cattrs.Converter` has been renamed to `cattrs.BaseConverter`, and `cattrs.GenConverter` to `cattrs.Converter`.
  The `GenConverter` name is still available for backwards compatibility, but is deprecated.
  If you were depending on functionality specific to the old `Converter`, change your import to `from cattrs import BaseConverter`.
- [NewTypes](https://docs.python.org/3/library/typing.html#newtype) are now supported by the `cattrs.Converter`.
  ([#255](https://github.com/python-attrs/cattrs/pull/255) [#94](https://github.com/python-attrs/cattrs/issues/94) [#297](https://github.com/python-attrs/cattrs/issues/297))
- `cattrs.Converter` and `cattrs.BaseConverter` can now copy themselves using the `copy` method.
  ([#284](https://github.com/python-attrs/cattrs/pull/284))
- Python 3.11 support.
- cattrs now supports un/structuring `kw_only` fields on attrs classes into/from dictionaries.
  ([#247](https://github.com/python-attrs/cattrs/pull/247))
- PyPy support (and tests, using a minimal Hypothesis profile) restored.
  ([#253](https://github.com/python-attrs/cattrs/issues/253))
- Fix propagating the `detailed_validation` flag to mapping and counter structuring generators.
- Fix `typing.Set` applying too broadly when used with the `GenConverter.unstruct_collection_overrides` parameter on Python versions below 3.9. Switch to `typing.AbstractSet` on those versions to restore the old behavior.
  ([#264](https://github.com/python-attrs/cattrs/issues/264))
- Uncap the required Python version, to avoid problems detailed [here](https://iscinumpy.dev/post/bound-version-constraints/#pinning-the-python-version-is-special)
  ([#275](https://github.com/python-attrs/cattrs/issues/275))
- Fix `Converter.register_structure_hook_factory` and `cattrs.gen.make_dict_unstructure_fn` type annotations.
  ([#281](https://github.com/python-attrs/cattrs/issues/281))
- Expose all error classes in the `cattr.errors` namespace. Note that it is deprecated, just use `cattrs.errors`.
  ([#252](https://github.com/python-attrs/cattrs/issues/252))
- Fix generating structuring functions for types with quotes in the name.
  ([#291](https://github.com/python-attrs/cattrs/issues/291) [#277](https://github.com/python-attrs/cattrs/issues/277))
- Fix usage of notes for the final version of [PEP 678](https://peps.python.org/pep-0678/), supported since `exceptiongroup>=1.0.0rc4`.
  ([#303](https://github.com/python-attrs/cattrs/pull/303))

## 22.1.0 (2022-04-03)

- _cattrs_ now uses the CalVer versioning convention.
- _cattrs_ now has a detailed validation mode, which is enabled by default. Learn more [here](https://cattrs.readthedocs.io/en/latest/validation.html).
  The old behavior can be restored by creating the converter with `detailed_validation=False`.
- _attrs_ and dataclass structuring is now ~25% faster.
- Fix an issue structuring bare `typing.List` s on Pythons lower than 3.9.
  ([#209](https://github.com/python-attrs/cattrs/issues/209))
- Fix structuring of non-parametrized containers like `list/dict/...` on Pythons lower than 3.9.
  ([#218](https://github.com/python-attrs/cattrs/issues/218))
- Fix structuring bare `typing.Tuple` on Pythons lower than 3.9.
  ([#218](https://github.com/python-attrs/cattrs/issues/218))
- Fix a wrong `AttributeError` of an missing `__parameters__` attribute. This could happen
  when inheriting certain generic classes – for example `typing.*` classes are affected.
  ([#217](https://github.com/python-attrs/cattrs/issues/217))
- Fix structuring of `enum.Enum` instances in `typing.Literal` types.
  ([#231](https://github.com/python-attrs/cattrs/pull/231))
- Fix unstructuring all tuples - unannotated, variable-length, homogenous and heterogenous - to `list`.
  ([#226](https://github.com/python-attrs/cattrs/issues/226))
- For `forbid_extra_keys` raise custom `ForbiddenExtraKeyError` instead of generic `Exception`.
  ([#225](https://github.com/python-attrs/cattrs/pull/225))
- All preconf converters now support `loads` and `dumps` directly. See an example [here](https://cattrs.readthedocs.io/en/latest/preconf.html).
- Fix mappings with byte keys for the orjson, bson and tomlkit converters.
  ([#241](https://github.com/python-attrs/cattrs/issues/241))

## 1.10.0 (2022-01-04)

- Add PEP 563 (string annotations) support for dataclasses.
  ([#195](https://github.com/python-attrs/cattrs/issues/195))
- Fix handling of dictionaries with string Enum keys for bson, orjson, and tomlkit.
- Rename the `cattr.gen.make_dict_unstructure_fn.omit_if_default` parameter to `_cattrs_omit_if_default`, for consistency. The `omit_if_default` parameters to `GenConverter` and `override` are unchanged.
- Following the changes in _attrs_ 21.3.0, add a `cattrs` package mirroring the existing `cattr` package. Both package names may be used as desired, and the `cattr` package isn't going away.

## 1.9.0 (2021-12-06)

- Python 3.10 support, including support for the new union syntax (`A | B` vs `Union[A, B]`).
- The `GenConverter` can now properly structure generic classes with generic collection fields.
  ([#149](https://github.com/python-attrs/cattrs/issues/149))
- `omit=True` now also affects generated structuring functions.
  ([#166](https://github.com/python-attrs/cattrs/issues/166))
- `cattr.gen.{make_dict_structure_fn, make_dict_unstructure_fn}` now resolve type annotations automatically when PEP 563 is used.
  ([#169](https://github.com/python-attrs/cattrs/issues/169))
- Protocols are now unstructured as their runtime types.
  ([#177](https://github.com/python-attrs/cattrs/pull/177))
- Fix an issue generating structuring functions with renaming and `_cattrs_forbid_extra_keys=True`.
  ([#190](https://github.com/python-attrs/cattrs/issues/190))

## 1.8.0 (2021-08-13)

- Fix `GenConverter` mapping structuring for unannotated dicts on Python 3.8.
  ([#151](https://github.com/python-attrs/cattrs/issues/151))
- The source code for generated un/structuring functions is stored in the `linecache` cache, which enables more informative stack traces when un/structuring errors happen using the `GenConverter`. This behavior can optionally be disabled to save memory.
- Support using the attr converter callback during structure.
  By default, this is a method of last resort, but it can be elevated to the default by setting `prefer_attrib_converters=True` on `Converter` or `GenConverter`.
  ([#138](https://github.com/python-attrs/cattrs/issues/138))
- Fix structuring recursive classes.
  ([#159](https://github.com/python-attrs/cattrs/issues/159))
- Converters now support un/structuring hook factories. This is the most powerful and complex venue for customizing un/structuring. This had previously been an internal feature.
- The [Common Usage Examples](https://cattrs.readthedocs.io/en/latest/usage.html#using-factory-hooks) documentation page now has a section on advanced hook factory usage.
- `cattr.override` now supports the `omit` parameter, which makes _cattrs_ skip the atribute entirely when unstructuring.
- The `cattr.preconf.bson` module is now tested against the `bson` module bundled with the `pymongo` package, because that package is much more popular than the standalone PyPI `bson` package.

## 1.7.1 (2021-05-28)

- `Literal` s are not supported on Python 3.9.0 (supported on 3.9.1 and later), so we skip importing them there.
  ([#150](https://github.com/python-attrs/cattrs/issues/150))

## 1.7.0 (2021-05-26)

- `cattr.global_converter` (which provides `cattr.unstructure`, `cattr.structure` etc.) is now an instance of `cattr.GenConverter`.
- `Literal` s are now supported and validated when structuring.
- Fix dependency metadata information for _attrs_.
  ([#147](https://github.com/python-attrs/cattrs/issues/147))
- Fix `GenConverter` mapping structuring for unannotated dicts.
  ([#148](https://github.com/python-attrs/cattrs/issues/148))

## 1.6.0 (2021-04-28)

- _cattrs_ now uses Poetry.
- `GenConverter` mapping structuring is now ~25% faster, and unstructuring heterogenous tuples is significantly faster.
- Add `cattr.preconf`. This package contains modules for making converters for particular serialization libraries. We currently support the standard library `json`, and third-party `ujson`, `orjson`, `msgpack`, `bson`, `pyyaml` and `tomlkit` libraries.

## 1.5.0 (2021-04-15)

- Fix an issue with `GenConverter` unstructuring _attrs_ classes and dataclasses with generic fields.
  ([#65](https://github.com/python-attrs/cattrs/issues/65))
- `GenConverter` has support for easy overriding of collection unstructuring types (for example, unstructure all sets to lists) through its `unstruct_collection_overrides` argument.
  ([#137](https://github.com/python-attrs/cattrs/pull/137))
- Unstructuring mappings with `GenConverter` is significantly faster.
- `GenConverter` supports strict handling of unexpected dictionary keys through its `forbid_extra_keys` argument.
  ([#142](https://github.com/python-attrs/cattrs/pull/142))

## 1.4.0 (2021-03-21)

- Fix an issue with `GenConverter` un/structuring hooks when a function hook is registered after the converter has already been used.
- Add support for `collections.abc.{Sequence, MutableSequence, Set, MutableSet}`. These should be used on 3.9+ instead of their `typing` alternatives, which are deprecated.
  ([#128](https://github.com/python-attrs/cattrs/issues/128))
- The `GenConverter` will unstructure iterables (`list[T]`, `tuple[T, ...]`, `set[T]`) using their type argument instead of the runtime class if its elements, if possible. These unstructuring operations are up to 40% faster.
  ([#129](https://github.com/python-attrs/cattrs/issues/129))
- Flesh out `Converter` and `GenConverter` initializer type annotations.
  ([#131](https://github.com/python-attrs/cattrs/issues/131))
- Add support for `typing.Annotated` on Python 3.9+. _cattrs_ will use the first annotation present. _cattrs_ specific annotations may be added in the future.
  ([#127](https://github.com/python-attrs/cattrs/issues/127))
- Add support for dataclasses.
  ([#43](https://github.com/python-attrs/cattrs/issues/43))

## 1.3.0 (2021-02-25)

- _cattrs_ now has a benchmark suite to help make and keep cattrs the fastest it can be. The instructions on using it can be found under the [Benchmarking](https://cattrs.readthedocs.io/en/latest/benchmarking.html) section in the docs.
  ([#123](https://github.com/python-attrs/cattrs/pull/123))
- Fix an issue unstructuring tuples of non-primitives.
  ([#125](https://github.com/python-attrs/cattrs/issues/125))
- _cattrs_ now calls `attr.resolve_types` on _attrs_ classes when registering un/structuring hooks.
- `GenConverter` structuring and unstructuring of _attrs_ classes is significantly faster.

## 1.2.0 (2021-01-31)

- `converter.unstructure` now supports an optional parameter, `unstructure_as`, which can be used to unstructure something as a different type. Useful for unions.
- Improve support for union un/structuring hooks. Flesh out docs for advanced union handling.
  ([#115](https://github.com/python-attrs/cattrs/pull/115))
- Fix `GenConverter` behavior with inheritance hierarchies of _attrs_ classes.
  ([#117](https://github.com/python-attrs/cattrs/pull/117 [#116](https://github.com/python-attrs/cattrs/issues/116>))
- Refactor `GenConverter.un/structure_attrs_fromdict` into `GenConverter.gen_un/structure_attrs_fromdict` to allow calling back to `Converter.un/structure_attrs_fromdict` without sideeffects.
  ([#118](https://github.com/python-attrs/cattrs/issues/118))

## 1.1.2 (2020-11-29)

- The default disambiguator will not consider non-required fields any more.
  ([#108](https://github.com/python-attrs/cattrs/pull/108))
- Fix a couple type annotations.
  ([#107](https://github.com/python-attrs/cattrs/pull/107) [#105](https://github.com/python-attrs/cattrs/issues/105))
- Fix a `GenConverter` unstructuring issue and tests.

## 1.1.1 (2020-10-30)

- Add metadata for supported Python versions.
  ([#103](https://github.com/python-attrs/cattrs/pull/103))

## 1.1.0 (2020-10-29)

- Python 2, 3.5 and 3.6 support removal. If you need it, use a version below 1.1.0.
- Python 3.9 support, including support for built-in generic types (`list[int]` vs `typing.List[int]`).
- _cattrs_ now includes functions to generate specialized structuring and unstructuring hooks. Specialized hooks are faster and support overrides (`omit_if_default` and `rename`). See the `cattr.gen` module.
- _cattrs_ now includes a converter variant, `cattr.GenConverter`, that automatically generates specialized hooks for attrs classes. This converter will become the default in the future.
- Generating specialized structuring hooks now invokes [attr.resolve_types](https://www.attrs.org/en/stable/api.html#attr.resolve_types) on a class if the class makes use of the new PEP 563 annotations.
- _cattrs_ now depends on _attrs_ >= 20.1.0, because of `attr.resolve_types`.
- Specialized hooks now support generic classes. The default converter will generate and use a specialized hook upon encountering a generic class.

## 1.0.0 (2019-12-27)

- _attrs_ classes with private attributes can now be structured by default.
- Structuring from dictionaries is now more lenient: extra keys are ignored.
- _cattrs_ has improved type annotations for use with Mypy.
- Unstructuring sets and frozensets now works properly.

## 0.9.1 (2019-10-26)

- Python 3.8 support.

## 0.9.0 (2018-07-22)

- Python 3.7 support.

## 0.8.1 (2018-06-19)

- The disambiguation function generator now supports unions of _attrs_ classes and NoneType.

## 0.8.0 (2018-04-14)

- Distribution fix.

## 0.7.0 (2018-04-12)

- Removed the undocumented `Converter.unstruct_strat` property setter.
- Removed the ability to set the `Converter.structure_attrs` instance field.
- Some micro-optimizations were applied; a `structure(unstructure(obj))` roundtrip
  is now up to 2 times faster.

## 0.6.0 (2017-12-25)

- Packaging fixes.
  ([#17](https://github.com/python-attrs/cattrs/pull/17))

## 0.5.0 (2017-12-11)

- structure/unstructure now supports using functions as well as classes for deciding the appropriate function.
- added `Converter.register_structure_hook_func`, to register a function instead of a class for determining handler func.
- added `Converter.register_unstructure_hook_func`, to register a function instead of a class for determining handler func.
- vendored typing is no longer needed, nor provided.
- Attributes with default values can now be structured if they are missing in the input.
  ([#15](https://github.com/python-attrs/cattrs/pull/15))
- `Optional` attributes can no longer be structured if they are missing in the input.
- `cattr.typed` removed since the functionality is now present in _attrs_ itself.
  Replace instances of `cattr.typed(type)` with `attr.ib(type=type)`.

## 0.4.0 (2017-07-17)

- `Converter.loads` is now `Converter.structure`, and `Converter.dumps` is now `Converter.unstructure`.
- Python 2.7 is supported.
- Moved `cattr.typing` to `cattr.vendor.typing` to support different vendored versions of typing.py for Python 2 and Python 3.
- Type metadata can be added to _attrs_ classes using `cattr.typed`.

## 0.3.0 (2017-03-18)

- Python 3.4 is no longer supported.
- Introduced `cattr.typing` for use with Python versions 3.5.2 and 3.6.0.
- Minor changes to work with newer versions of `typing`.
- Bare Optionals are not supported any more (use `Optional[Any]`).
- Attempting to load unrecognized classes will result in a ValueError, and a helpful message to register a loads hook.
- Loading _attrs_ classes is now documented.
- The global converter is now documented.
- `cattr.loads_attrs_fromtuple` and `cattr.loads_attrs_fromdict` are now exposed.

## 0.2.0 (2016-10-02)

- Tests and documentation.

## 0.1.0 (2016-08-13)

- First release on PyPI.<|MERGE_RESOLUTION|>--- conflicted
+++ resolved
@@ -22,15 +22,12 @@
 - Improve handling of TypedDicts with forward references.
 - Speed up generated _attrs_ and TypedDict structuring functions by changing their signature slightly.
   ([#388](https://github.com/python-attrs/cattrs/pull/388))
-<<<<<<< HEAD
-- Disambiguate a union of attrs classes where there's a `typing.Literal` tag of some sort.
-  ([#391](https://github.com/python-attrs/cattrs/pull/391))
-=======
 - Fix copying of converters using function hooks.
   ([#398](https://github.com/python-attrs/cattrs/issues/398) [#399](https://github.com/python-attrs/cattrs/pull/399))
 - Broaden loads' type definition for the preconf orjson converter.
   ([#400](https://github.com/python-attrs/cattrs/pull/400))
->>>>>>> 3446b50e
+- Disambiguate a union of attrs classes where there's a `typing.Literal` tag of some sort.
+  ([#391](https://github.com/python-attrs/cattrs/pull/391))
 
 ## 23.1.2 (2023-06-02)
 
