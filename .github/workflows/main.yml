---
name: CI

on:
  push:
    branches: ["main"]
  pull_request:
  workflow_dispatch:

jobs:
  tests:
    name: "Python ${{ matrix.python-version }}"
    runs-on: "ubuntu-latest"

    strategy:
      matrix:
        python-version: ["3.8", "3.9", "3.10", "3.11", "3.12", "pypy-3.8"]
      fail-fast: false

    steps:
      - uses: "actions/checkout@v3"

      - uses: "actions/setup-python@v4"
        with:
          python-version: "${{ matrix.python-version }}"
          allow-prereleases: true

      - name: "Run Tox"
        run: |
          python -Im pip install --upgrade pip wheel pdm
          python -Im pip install --upgrade tox tox-gh-actions

          python -Im tox

      - name: "Upload coverage data"
        uses: "actions/upload-artifact@v3"
        with:
          name: "coverage-data"
          path: ".coverage.*"
          if-no-files-found: "ignore"

  coverage:
    name: "Combine & check coverage."
    needs: "tests"
    runs-on: "ubuntu-latest"

    steps:
      - uses: "actions/checkout@v3"

      - uses: "actions/setup-python@v4"
        with:
          cache: "pip"
          python-version: "3.11"

      - run: "python -Im pip install --upgrade coverage[toml]"

      - uses: "actions/download-artifact@v3"
        with:
          name: "coverage-data"

      - name: "Combine coverage"
        run: |
          python -Im coverage combine
          python -Im coverage html --skip-covered --skip-empty
          python -Im coverage json

          # Report and write to summary.
          python -Im coverage report | sed 's/^/    /' >> $GITHUB_STEP_SUMMARY

          export TOTAL=$(python -c "import json;print(json.load(open('coverage.json'))['totals']['percent_covered_display'])")
          echo "total=$TOTAL" >> $GITHUB_ENV

          # Report again and fail if under the threshold.
          python -Im coverage report --fail-under=97

      - name: "Upload HTML report."
        uses: "actions/upload-artifact@v3"
        with:
          name: "html-report"
          path: "htmlcov"
<<<<<<< HEAD
        if: always()
=======
>>>>>>> bed932ce

      - name: "Make badge"
        if: github.ref == 'refs/heads/main'
        uses: "schneegans/dynamic-badges-action@v1.4.0"
        with:
          # GIST_TOKEN is a GitHub personal access token with scope "gist".
          auth: ${{ secrets.GIST_TOKEN }}
          gistID: 22405310d6a663164d894a2beab4d44d
          filename: covbadge.json
          label: Coverage
          message: ${{ env.total }}%
          minColorRange: 50
          maxColorRange: 90
          valColorRange: ${{ env.total }}

  package:
    name: "Build & verify package"
    runs-on: "ubuntu-latest"

    steps:
      - uses: "actions/checkout@v3"
      - uses: "actions/setup-python@v4"
        with:
          python-version: "3.11"

      - name: "Install pdm, check-wheel-content, and twine"
        run: "python -m pip install pdm twine check-wheel-contents"
      - name: "Build package"
        run: "pdm build"
      - name: "List result"
        run: "ls -l dist"
      - name: "Check wheel contents"
        run: "check-wheel-contents --toplevel cattr,cattrs dist/*.whl"
      - name: "Check long_description"
        run: "python -m twine check dist/*"<|MERGE_RESOLUTION|>--- conflicted
+++ resolved
@@ -78,10 +78,7 @@
         with:
           name: "html-report"
           path: "htmlcov"
-<<<<<<< HEAD
         if: always()
-=======
->>>>>>> bed932ce
 
       - name: "Make badge"
         if: github.ref == 'refs/heads/main'
