--- conflicted
+++ resolved
@@ -174,23 +174,16 @@
 
     from collections import Counter as ColCounter
     from typing import Counter, Union, _GenericAlias
-    from typing_extensions import Annotated, get_origin
-
-<<<<<<< HEAD
-    def is_annotated(type) -> bool:
-        return get_origin(type) is Annotated
-=======
+    from typing_extensions import Annotated, get_origin, NotRequired, Required
+
     if is_py38:
         from typing import TypedDict, _TypedDictMeta
     else:
         _TypedDictMeta = None
         TypedDict = ExtensionsTypedDict
 
-    from typing_extensions import NotRequired, Required
-
-    def is_annotated(_):
-        return False
->>>>>>> bc1a458a
+    def is_annotated(type) -> bool:
+        return get_origin(type) is Annotated
 
     def is_tuple(type):
         return type in (Tuple, tuple) or (
