from typing import Any, Callable, Dict, Sequence, Type, TypeVar

import attr

from ._compat import is_sequence
from cattr.converters import Converter

T = TypeVar("T")


@attr.s(slots=True)
class AttributeOverride(object):
    omit_if_default = attr.ib(default=False, type=bool)


def override(omit_if_default=False):
    return AttributeOverride(omit_if_default=omit_if_default)


_neutral = AttributeOverride()


def make_dict_unstructure_fn(cl, converter, **kwargs):
<<<<<<< HEAD
    # flake8: noqa
    # type: (Type[T], Converter, **AttributeOverride) -> Callable[[T], Dict[str, Any]]
=======
    # type: (Type[T], Converter, **AttributeOverride) -> Callable[[T], Dict[str, Any]]  # noqa:E501
>>>>>>> 7311176e
    """Generate a specialized dict unstructuring function for a class."""
    cl_name = cl.__name__
    fn_name = "unstructure_" + cl_name
    globs = {"__c_u": converter.unstructure}
    lines = []
    post_lines = []

    attrs = cl.__attrs_attrs__  # type: ignore

    lines.append("def {}(i):".format(fn_name))
    lines.append("    res = {")
    for a in attrs:
        attr_name = a.name
        override = kwargs.pop(attr_name, _neutral)
        d = a.default
        if a.type is None:
            # No type annotation, doing runtime dispatch.
            if d is not attr.NOTHING and override.omit_if_default:
                def_name = "__cattr_def_{}".format(attr_name)

                if isinstance(d, attr.Factory):
                    globs[def_name] = d.factory
                    if d.takes_self:
                        post_lines.append(
                            "    if i.{name} != {def_name}(i):".format(
                                name=attr_name, def_name=def_name
                            )
                        )
                    else:
                        post_lines.append(
                            "    if i.{name} != {def_name}():".format(
                                name=attr_name, def_name=def_name
                            )
                        )
                    post_lines.append(
                        "        res['{name}'] = i.{name}".format(
                            name=attr_name
                        )
                    )
                else:
                    globs[def_name] = d
                    post_lines.append(
                        "    if i.{name} != {def_name}:".format(
                            name=attr_name, def_name=def_name
                        )
                    )
                    post_lines.append(
                        "        res['{name}'] = __c_u(i.{name})".format(
                            name=attr_name
                        )
                    )

            else:
                # No default or no override.
                lines.append(
                    "        '{name}': __c_u(i.{name}),".format(name=attr_name)
                )
        else:
            # Do the dispatch here and now.
            type = a.type
            if is_sequence(type):
                type = Sequence
            conv_function = converter._unstructure_func.dispatch(type)
            if d is not attr.NOTHING and override.omit_if_default:
                def_name = "__cattr_def_{}".format(attr_name)

                if isinstance(d, attr.Factory):
                    # The default is computed every time.
                    globs[def_name] = d.factory
                    if d.takes_self:
                        post_lines.append(
                            "    if i.{name} != {def_name}(i):".format(
                                name=attr_name, def_name=def_name
                            )
                        )
                    else:
                        post_lines.append(
                            "    if i.{name} != {def_name}():".format(
                                name=attr_name, def_name=def_name
                            )
                        )
                    if conv_function == converter._unstructure_identity:
                        # Special case this, avoid a function call.
                        post_lines.append(
                            "        res['{name}'] = i.{name}".format(
                                name=attr_name
                            )
                        )
                    else:
                        unstruct_fn_name = "__cattr_unstruct_{}".format(
                            attr_name
                        )
                        globs[unstruct_fn_name] = conv_function
                        post_lines.append(
                            "        res['{name}'] = {fn}(i.{name}),".format(
                                name=attr_name, fn=unstruct_fn_name
                            )
                        )
                else:
                    # Default is not a factory, but a constant.
                    globs[def_name] = d
                    post_lines.append(
                        "    if i.{name} != {def_name}:".format(
                            name=attr_name, def_name=def_name
                        )
                    )
                    if conv_function == converter._unstructure_identity:
                        post_lines.append(
                            "        res['{name}'] = i.{name}".format(
                                name=attr_name
                            )
                        )
                    else:
                        unstruct_fn_name = "__cattr_unstruct_{}".format(
                            attr_name
                        )
                        globs[unstruct_fn_name] = conv_function
                        post_lines.append(
                            "        res['{name}'] = {fn}(i.{name})".format(
                                name=attr_name, fn=unstruct_fn_name
                            )
                        )
            else:
                # No omitting of defaults.
                if conv_function == converter._unstructure_identity:
                    # Special case this, avoid a function call.
                    lines.append(
                        "    '{name}': i.{name},".format(name=attr_name)
                    )
                else:
                    unstruct_fn_name = "__cattr_unstruct_{}".format(attr_name)
                    globs[unstruct_fn_name] = conv_function
                    lines.append(
                        "    '{name}': {fn}(i.{name}),".format(
                            name=attr_name, fn=unstruct_fn_name
                        )
                    )
    lines.append("    }")

    total_lines = lines + post_lines + ["    return res"]

    eval(compile("\n".join(total_lines), "", "exec"), globs)

    fn = globs[fn_name]

    return fn<|MERGE_RESOLUTION|>--- conflicted
+++ resolved
@@ -21,12 +21,7 @@
 
 
 def make_dict_unstructure_fn(cl, converter, **kwargs):
-<<<<<<< HEAD
-    # flake8: noqa
-    # type: (Type[T], Converter, **AttributeOverride) -> Callable[[T], Dict[str, Any]]
-=======
     # type: (Type[T], Converter, **AttributeOverride) -> Callable[[T], Dict[str, Any]]  # noqa:E501
->>>>>>> 7311176e
     """Generate a specialized dict unstructuring function for a class."""
     cl_name = cl.__name__
     fn_name = "unstructure_" + cl_name
